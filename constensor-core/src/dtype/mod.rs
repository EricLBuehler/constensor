--- conflicted
+++ resolved
@@ -87,8 +87,6 @@
 sqrt_integral!(i32);
 sqrt_integral!(i64);
 
-<<<<<<< HEAD
-=======
 pub trait Expable {
     fn exp(&self) -> Self
     where
@@ -211,7 +209,6 @@
 impl DeviceReprLike for f32 {}
 impl DeviceReprLike for f64 {}
 
->>>>>>> 36e64c89
 pub trait MaybeNeg {
     const NAME: &'static str;
 
